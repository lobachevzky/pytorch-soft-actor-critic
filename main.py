--- conflicted
+++ resolved
@@ -11,12 +11,8 @@
 
 from replay_memory import ReplayMemory
 from sac import SAC
-<<<<<<< HEAD
-from util import hard_update, space_to_size
-=======
 from util import hard_update, hierarchical_parse_args
 from utils import space_to_size
->>>>>>> 63f78ca5
 
 
 def main(env_name, seed, logdir, replay_size, start_steps, batch_size, updates_per_step,
@@ -187,11 +183,7 @@
 parser.add_argument(
     '--episodes-per-eval', type=int, default=10, metavar='N', help=' ')
 parser.add_argument(
-<<<<<<< HEAD
-    '--updates-per-write', type=int, default=10, metavar='N', help=' ')
-=======
     '--updates-per-write', type=int, default=10000, metavar='N', help=' ')
->>>>>>> 63f78ca5
 parser.add_argument(
     '--start-steps',
     type=int,
@@ -205,9 +197,6 @@
     metavar='N',
     help='Value target update per no. of updates per step')
 parser.add_argument(
-<<<<<<< HEAD
-    '--replay-size',
-=======
     '--reference-policy-update-interval',
     type=int,
     default=100,
@@ -215,121 +204,12 @@
     help='Value target update per no. of updates per step')
 parser.add_argument(
     '--replay_size',
->>>>>>> 63f78ca5
     type=int,
     default=1000000,
     metavar='N',
     help='size of replay buffer')
 parser.add_argument('--logdir')
-<<<<<<< HEAD
-parser.add_argument('--algo', default='sac')
-parser.add_argument('--tau1', type=float)
-parser.add_argument('--tau2', type=float)
-args = parser.parse_args()
-
-# Environment
-# env = NormalizedActions(gym.make(args.env_name))
-env = gym.make(args.env_name)
-env.action_space.np_random.seed(args.seed)
-env.unwrapped.np_random.seed(args.seed)
-torch.manual_seed(args.seed)
-np.random.seed(args.seed)
-random.seed(args.seed)
-
-if args.logdir is None:
-    writer = None
-else:
-    writer = SummaryWriter(args.logdir)
-
-# Agent
-agent = SAC(
-    space_to_size(env.observation_space),
-    env.action_space,
-    args,
-    writer=writer)
-
-# Memory
-memory = ReplayMemory(args.replay_size)
-
-# Training Loop
-rewards = []
-test_rewards = []
-total_numsteps = 0
-updates = 0
-
-for i_episode in itertools.count():
-    state = env.reset()
-
-    episode_reward = 0
-    while True:
-        if args.start_steps > total_numsteps:
-            action = env.action_space.sample()
-        else:
-            action = agent.select_action(state)  # Sample action from policy
-        next_state, reward, done, _ = env.step(action)  # Step
-
-        mask = not done  # 1 for not done and 0 for done
-        memory.push(state, action, reward, next_state,
-                    mask)  # Append transition to memory
-
-        if len(memory) > args.batch_size:
-            if agent.algo == 'pmac':
-                hard_update(agent.reference_policy, agent.policy)
-            for i in range(args.updates_per_step
-                           ):  # Number of updates per step in environment
-                # Sample a batch from memory
-                state_batch, action_batch, reward_batch, next_state_batch, mask_batch = memory.sample(
-                    args.batch_size)
-                # Update parameters of all the networks
-                agent.update_parameters(state_batch, action_batch,
-                                        reward_batch, next_state_batch,
-                                        mask_batch, updates)
-
-                updates += 1
-
-        state = next_state
-        total_numsteps += 1
-        episode_reward += reward
-
-        if done:
-            break
-
-    if total_numsteps > args.num_steps:
-        break
-
-    if writer:
-        writer.add_scalar('train reward', episode_reward, i_episode)
-    rewards.append(episode_reward)
-    print("Episode: {}, total numsteps: {}, reward: {}, average reward: {}".
-          format(i_episode, total_numsteps, np.round(rewards[-1], 2),
-                 np.round(np.mean(rewards[-100:]), 2)))
-
-    if i_episode % args.episodes_per_eval == 0 and args.eval == True:
-        state = env.reset()
-        episode_reward = 0
-        while True:
-            action = agent.select_action(state, eval=True)
-
-            next_state, reward, done, _ = env.step(action)
-            episode_reward += reward
-
-            state = next_state
-            if done:
-                break
-
-        if writer:
-            writer.add_scalar('test reward', episode_reward, i_episode)
-
-        test_rewards.append(episode_reward)
-        print("----------------------------------------")
-        print("Test Episode: {}, reward: {}".format(i_episode,
-                                                    test_rewards[-1]))
-        print("----------------------------------------")
-
-env.close()
-=======
 parser.add_argument('--algo', default='pmac')
 parser.add_argument('--tau1', default=.1, type=float)
 parser.add_argument('--tau2', default=.01, type=float)
-main(**hierarchical_parse_args(parser))
->>>>>>> 63f78ca5
+main(**hierarchical_parse_args(parser))