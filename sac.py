import copy
import csv
from io import StringIO
import os
import subprocess

import numpy as np
import torch
import torch.nn.functional as F
from torch.optim import Adam

<<<<<<< HEAD
from model import DeterministicPolicy, GaussianPolicy, QNetwork, ValueNetwork
from util import hard_update, soft_update,space_to_size
=======
from model import DeterministicPolicy, GaussianPolicy, QNetwork, ValueNetwork, Critic
from util import hard_update, soft_update
>>>>>>> 63f78ca5


def get_freer_gpu():
    nvidia_smi = subprocess.check_output(
        'nvidia-smi --format=csv --query-gpu=memory.free'.split(),
        universal_newlines=True)
    free_memory = [
        float(x[0].split()[0])
        for i, x in enumerate(csv.reader(StringIO(nvidia_smi))) if i > 0
    ]
    return np.argmax(free_memory).item()


class SAC(object):
    def __init__(
            self,
            obs_dim,
            action_dim,
            updates_per_write,
            algo,
            tau1,
            tau2,
            alpha,
            gamma,
            smoothing,
            clip,
            cuda,
            policy,
            target_update_interval,
            automatic_entropy_tuning,
            hidden_size,
            critic_lr,
            actor_lr,
            alpha_lr,
            writer,
            policy_mean_reg_weight=1e-3,
            policy_std_reg_weight=1e-3,
            policy_pre_activation_weight=0.,
    ):

        self.updates_per_write = updates_per_write
        self.policy_pre_activation_weight = policy_pre_activation_weight
        self.policy_std_reg_weight = policy_std_reg_weight
        self.policy_mean_reg_weight = policy_mean_reg_weight
        self.writer = writer
<<<<<<< HEAD
        self.algo = args.algo
        if args.algo == 'pmac':
            assert args.tau1 is not None
            assert args.tau2 is not None
        self.tau1 = args.tau1
        self.tau2 = args.tau2 or args.alpha
        self.num_inputs = num_inputs
        self.action_space = space_to_size(action_space)
        self.gamma = args.gamma
        self.smoothing = args.smoothing
        self.clip = args.clip
=======
        self.algo = algo
        if algo == 'pmac':
            assert tau1 is not None
            assert tau2 is not None
        self.tau1 = tau1
        self.tau2 = tau2 or alpha
        self.obs_dim = obs_dim
        self.action_dim = action_dim
        self.gamma = gamma
        self.smoothing = smoothing
        self.clip = clip
>>>>>>> 63f78ca5

        self.device = torch.device('cpu')
        if cuda and torch.cuda.is_available():
            self.device = torch.device('cuda', index=get_freer_gpu())

        self.policy_type = policy
        self.target_update_interval = target_update_interval
        self.automatic_entropy_tuning = automatic_entropy_tuning

        self.critic = Critic(num_inputs=self.obs_dim,
                             num_actions=self.action_dim,
                             hidden_dim=hidden_size)
        self.critic_optim = Adam(self.critic.parameters(), lr=critic_lr)

        if self.policy_type == "Gaussian":
            self.alpha = alpha
            # Target Entropy = −dim(A) (e.g. , -6 for HalfCheetah-v2) as given in the paper
            if self.automatic_entropy_tuning:
                raise NotImplementedError
                # self.target_entropy = -torch.prod(
                #     torch.Tensor(action_space.shape)).item()
                # self.log_alpha = torch.zeros(1, requires_grad=True)
                # self.alpha_optim = Adam([self.log_alpha], lr=alpha_lr)
            else:
                pass

            self.policy = GaussianPolicy(
                hidden_size=self.obs_dim,
                action_dim=self.action_dim,
                obs_dim=obs_dim,
                device=self.device)
            self.reference_policy = None
            if algo == 'pmac':
                self.reference_policy = copy.deepcopy(self.policy)
                self.reference_policy.to(self.device)
            self.policy_optim = Adam(
                self.policy.parameters(), lr=actor_lr)

            self.value = ValueNetwork(self.obs_dim, hidden_size)
            self.value_target = ValueNetwork(self.obs_dim, hidden_size)
            self.value_optim = Adam(self.value.parameters(), lr=critic_lr)
            hard_update(self.value_target, self.value)
        else:
            self.policy = DeterministicPolicy(
                self.obs_dim, self.action_dim, hidden_size)
            self.policy_optim = Adam(self.policy.parameters(), lr=critic_lr)

            self.critic_target = QNetwork(self.obs_dim, self.action_dim,
                                          hidden_size)
            hard_update(self.critic_target, self.critic)
            self.critic_target.to(self.device)

        self.policy.to(self.device)
        self.critic.to(self.device)
        self.value.to(self.device)
        self.value_target.to(self.device)

    def select_action(self, state, deterministic=False):
        state = torch.FloatTensor(state).unsqueeze(0).to(self.device)
        if not deterministic:
            self.policy.train()
            action = self.policy.sample(state).action
        else:
            self.policy.eval()
            action = self.policy.sample(state).mean
            if self.policy_type == "Gaussian":
                action = torch.tanh(action)
            else:
                pass
        # action = torch.tanh(action)
        action = action.detach().cpu().numpy()
        return action[0]

    def update_parameters(self, state_batch, action_batch, reward_batch,
                          next_state_batch, done_batch, updates):
        state_batch = torch.FloatTensor(state_batch).to(self.device)
        next_state_batch = torch.FloatTensor(next_state_batch).to(self.device)
        action_batch = torch.FloatTensor(action_batch).to(self.device)
        reward_batch = torch.FloatTensor(reward_batch).unsqueeze(1).to(
            self.device)
        done_batch = torch.FloatTensor(np.float32(done_batch)).unsqueeze(1).to(
            self.device)
        """
            Use two Q-functions to mitigate positive bias in the policy improvement step that is known
        to degrade performance of value based methods. Two Q-functions also significantly speed
        up training, especially on harder task.
        """
        if self.algo == 'pmac':
            ref_values = self.reference_policy.sample(state_batch)
            new_action = ref_values.action.detach()
            ref_log_prob = ref_values.log_prob.detach()
            ref_act_tanh = ref_values.act_tanh.detach()
            policy_values = self.policy.sample(state_batch)
            pre_tanh_value = policy_values.act_tanh
            policy_mean = policy_values.mean
            log_std = policy_values.log_std
            policy_dist = policy_values.dist
            log_prob = policy_dist.log_prob(ref_act_tanh)
        else:
            new_action, policy_mean, log_std, log_prob, _, pre_tanh_value, policy_dist = self.policy.sample(
                state_batch)
        value = self.value(state_batch)
        target_value = self.value_target(next_state_batch)
        next_q_value = reward_batch + (1. - done_batch) * self.gamma * (
            target_value).detach()
        q1_value, q2_value = self.critic(state_batch, action_batch)

        if self.policy_type == "Gaussian":
            if self.automatic_entropy_tuning:
                """
                Alpha Loss
                """
                raise NotImplementedError
                # alpha_loss = -(self.log_alpha * (
                #     log_prob + self.target_entropy).detach()).mean()
                # self.alpha_optim.zero_grad()
                # alpha_loss.backward()
                # if self.clip:
                #     torch.nn.utils.clip_grad_norm([self.log_alpha], self.clip)
                # self.alpha_optim.step()
                # self.alpha = self.log_alpha.exp()
                # alpha_logs = self.alpha.clone()  # For TensorboardX logs
            # else:
            #     alpha_loss = torch.tensor(0.)
            #     alpha_logs = self.alpha  # For TensorboardX logs
            """
            Including a separate function approximator for the soft value can stabilize training.
            """
        else:
            """
            There is no need in principle to include a separate function approximator for the state value.
            We use a target critic network for deterministic policy and eradicate the value value network completely.
            """
            alpha_loss = torch.tensor(0.)
            alpha_logs = self.alpha  # For TensorboardX logs
            next_state_action, _, _, _, _, _ = self.policy.sample(
                next_state_batch)
            target_critic_1, target_critic_2 = self.critic_target(
                next_state_batch, next_state_action)
            target_critic = torch.min(target_critic_1, target_critic_2)
            next_q_value = reward_batch + (1. - done_batch) * self.gamma * (
                target_critic).detach()
        """
        Soft Q-function parameters can be trained to minimize the soft Bellman residual
        JQ = 𝔼(st,at)~D[0.5(Q1(st,at) - r(st,at) - γ(𝔼st+1~p[V(st+1)]))^2]
        ∇JQ = ∇Q(st,at)(Q(st,at) - r(st,at) - γV(target)(st+1))
        """
        q1_value_loss = F.mse_loss(q1_value, next_q_value)
        q2_value_loss = F.mse_loss(q2_value, next_q_value)
        q1_new, q2_new = self.critic(state_batch, new_action)
        new_q_value = torch.min(q1_new, q2_new)

        if self.algo == 'sac':
            """
            Including a separate function approximator for the soft value can stabilize training and is convenient to 
            train simultaneously with the other networks
            Update the V towards the min of two Q-functions in order to reduce overestimation bias from function 
            approximation error.
            JV = 𝔼st~D[0.5(V(st) - (𝔼at~π[Qmin(st,at) - α * log π(at|st)]))^2]
            ∇JV = ∇V(st)(V(st) - Q(st,at) + (α * logπ(at|st)))
            """
<<<<<<< HEAD
            next_value = expected_new_q_value - (self.tau2 * log_prob)
            value_loss = F.mse_loss(expected_value, next_value.detach())
=======
            next_value = new_q_value - (self.tau2 * log_prob)
            value_loss = F.mse_loss(value, next_value.detach())
>>>>>>> 63f78ca5
            """
            Reparameterization trick is used to get a low variance estimator
            f(εt;st) = action sampled from the policy
            εt is an input noise vector, sampled from some fixed distribution
            Jπ = 𝔼st∼D,εt∼N[α * logπ(f(εt;st)|st) − Q(st,f(εt;st))]
            ∇Jπ = ∇log π + ([∇at (α * logπ(at|st)) − ∇at Q(st,at)])∇f(εt;st)
            """
            policy_loss = ((self.alpha * log_prob) - new_q_value).mean()

            # Regularization Loss
            mean_loss = 0.001 * policy_mean.pow(2).mean()
            std_loss = 0.001 * log_std.pow(2).mean()

            policy_loss += mean_loss + std_loss
        elif self.algo == 'pmac':
<<<<<<< HEAD
            next_value = expected_new_q_value - (self.tau2 * ref_log_prob)
            value_loss = F.mse_loss(expected_value, next_value.detach())

            ref_q = torch.min(*self.critic(state_batch, ref_actions))
            value = self.value(state_batch).detach()
            log_prob_ref_actions = policy_dist.log_prob(ref_actions)
            policy_loss = -torch.exp(
                (ref_q - self.tau2 * ref_log_prob - value) /
                (self.tau1 + self.tau2)) * log_prob_ref_actions
            policy_loss = policy_loss.mean()
=======
            value_loss = F.mse_loss(value, new_q_value.detach())
            #
            # value = self.value(state_batch).detach()
            # log_prob_ref_actions = policy_dist.log_prob(ref_actions)
            target_policy = torch.exp(
                (new_q_value - self.tau2 * ref_log_prob - value) /
                (self.tau1 + self.tau2))
            target_policy = torch.clamp(target_policy, max=0.9).detach()
            policy_loss = (target_policy * (target_policy - log_prob)).mean()
            mean_reg_loss = self.policy_mean_reg_weight * (policy_mean **
                                                           2).mean()
            std_reg_loss = self.policy_std_reg_weight * (log_std ** 2).mean()
            # pre_tanh_value = policy_outputs[-1]
            pre_activation_reg_loss = self.policy_pre_activation_weight * (
                (pre_tanh_value ** 2).sum(dim=1).mean())
            policy_reg_loss = mean_reg_loss + std_reg_loss + pre_activation_reg_loss
            policy_loss = policy_loss + policy_reg_loss
>>>>>>> 63f78ca5
        else:
            raise RuntimeError

        self.critic_optim.zero_grad()
        q1_value_loss.backward()
        if self.clip:
            torch.nn.utils.clip_grad_norm(self.critic.parameters(), self.clip)
        self.critic_optim.step()

        self.critic_optim.zero_grad()
        q2_value_loss.backward()
        if self.clip:
            torch.nn.utils.clip_grad_norm(self.critic.parameters(), self.clip)
        self.critic_optim.step()

        if self.policy_type == "Gaussian":
            self.value_optim.zero_grad()
            value_loss.backward()
            if self.clip:
                torch.nn.utils.clip_grad_norm(self.value.parameters(),
                                              self.clip)
            self.value_optim.step()
        else:
            value_loss = torch.tensor(0.)

        self.policy_optim.zero_grad()
        if self.clip:
            torch.nn.utils.clip_grad_norm(self.policy.parameters(), self.clip)
        policy_loss.backward()
        self.policy_optim.step()
        """
        We update the target weights to match the current value function weights periodically
        Update target parameter after every n(target_update_interval) updates
        """
        if updates % self.target_update_interval == 0 and self.policy_type == "Deterministic":
            soft_update(self.critic_target, self.critic, self.smoothing)

        elif updates % self.target_update_interval == 0 and self.policy_type == "Gaussian":
            soft_update(self.value_target, self.value, self.smoothing)

        if updates % self.updates_per_write == 0 and self.writer:
            self.writer.add_scalar('value loss', value_loss.item(), updates)
            self.writer.add_scalar('critic1 loss', q1_value_loss.item(),
                                   updates)
            self.writer.add_scalar('critic2 loss', q2_value_loss.item(),
                                   updates)
            self.writer.add_scalar('policy loss', policy_loss.item(), updates)
            self.writer.add_scalar('Q', new_q_value.mean().item(), updates)
            self.writer.add_scalar('V', value.mean().item(), updates)
            self.writer.add_scalar('Q1', q1_value.mean().item(), updates)
            self.writer.add_scalar('Q2', q2_value.mean().item(), updates)
            self.writer.add_scalar('value', q2_value.mean().item(), updates)
            self.writer.add_scalar('std dev',
                                   log_std.exp().mean().item(), updates)

    # Save model parameters
    def save_model(self,
                   env_name,
                   suffix="",
                   actor_path=None,
                   critic_path=None,
                   value_path=None):
        if not os.path.exists('models/'):
            os.makedirs('models/')

        if actor_path is None:
            actor_path = "models/sac_actor_{}_{}".format(env_name, suffix)
        if critic_path is None:
            critic_path = "models/sac_critic_{}_{}".format(env_name, suffix)
        if value_path is None:
            value_path = "models/sac_value_{}_{}".format(env_name, suffix)
        print('Saving models to {}, {} and {}'.format(actor_path, critic_path,
                                                      value_path))
        torch.save(self.value.state_dict(), value_path)
        torch.save(self.policy.state_dict(), actor_path)
        torch.save(self.critic.state_dict(), critic_path)

    # Load model parameters
    def load_model(self, actor_path, critic_path, value_path):
        print('Loading models from {}, {} and {}'.format(
            actor_path, critic_path, value_path))
        if actor_path is not None:
            self.policy.load_state_dict(torch.load(actor_path))
        if critic_path is not None:
            self.critic.load_state_dict(torch.load(critic_path))
        if value_path is not None:
            self.value.load_state_dict(torch.load(value_path))<|MERGE_RESOLUTION|>--- conflicted
+++ resolved
@@ -9,13 +9,8 @@
 import torch.nn.functional as F
 from torch.optim import Adam
 
-<<<<<<< HEAD
-from model import DeterministicPolicy, GaussianPolicy, QNetwork, ValueNetwork
-from util import hard_update, soft_update,space_to_size
-=======
 from model import DeterministicPolicy, GaussianPolicy, QNetwork, ValueNetwork, Critic
 from util import hard_update, soft_update
->>>>>>> 63f78ca5
 
 
 def get_freer_gpu():
@@ -61,19 +56,6 @@
         self.policy_std_reg_weight = policy_std_reg_weight
         self.policy_mean_reg_weight = policy_mean_reg_weight
         self.writer = writer
-<<<<<<< HEAD
-        self.algo = args.algo
-        if args.algo == 'pmac':
-            assert args.tau1 is not None
-            assert args.tau2 is not None
-        self.tau1 = args.tau1
-        self.tau2 = args.tau2 or args.alpha
-        self.num_inputs = num_inputs
-        self.action_space = space_to_size(action_space)
-        self.gamma = args.gamma
-        self.smoothing = args.smoothing
-        self.clip = args.clip
-=======
         self.algo = algo
         if algo == 'pmac':
             assert tau1 is not None
@@ -85,7 +67,6 @@
         self.gamma = gamma
         self.smoothing = smoothing
         self.clip = clip
->>>>>>> 63f78ca5
 
         self.device = torch.device('cpu')
         if cuda and torch.cuda.is_available():
@@ -247,13 +228,8 @@
             JV = 𝔼st~D[0.5(V(st) - (𝔼at~π[Qmin(st,at) - α * log π(at|st)]))^2]
             ∇JV = ∇V(st)(V(st) - Q(st,at) + (α * logπ(at|st)))
             """
-<<<<<<< HEAD
-            next_value = expected_new_q_value - (self.tau2 * log_prob)
-            value_loss = F.mse_loss(expected_value, next_value.detach())
-=======
             next_value = new_q_value - (self.tau2 * log_prob)
             value_loss = F.mse_loss(value, next_value.detach())
->>>>>>> 63f78ca5
             """
             Reparameterization trick is used to get a low variance estimator
             f(εt;st) = action sampled from the policy
@@ -269,18 +245,6 @@
 
             policy_loss += mean_loss + std_loss
         elif self.algo == 'pmac':
-<<<<<<< HEAD
-            next_value = expected_new_q_value - (self.tau2 * ref_log_prob)
-            value_loss = F.mse_loss(expected_value, next_value.detach())
-
-            ref_q = torch.min(*self.critic(state_batch, ref_actions))
-            value = self.value(state_batch).detach()
-            log_prob_ref_actions = policy_dist.log_prob(ref_actions)
-            policy_loss = -torch.exp(
-                (ref_q - self.tau2 * ref_log_prob - value) /
-                (self.tau1 + self.tau2)) * log_prob_ref_actions
-            policy_loss = policy_loss.mean()
-=======
             value_loss = F.mse_loss(value, new_q_value.detach())
             #
             # value = self.value(state_batch).detach()
@@ -298,7 +262,6 @@
                 (pre_tanh_value ** 2).sum(dim=1).mean())
             policy_reg_loss = mean_reg_loss + std_reg_loss + pre_activation_reg_loss
             policy_loss = policy_loss + policy_reg_loss
->>>>>>> 63f78ca5
         else:
             raise RuntimeError
 
