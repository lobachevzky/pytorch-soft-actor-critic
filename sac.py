--- conflicted
+++ resolved
@@ -12,15 +12,6 @@
 
 
 class SAC(object):
-<<<<<<< HEAD
-    def __init__(self, num_inputs, action_space, args, algo='sac',
-                 tau=None):
-
-        self.tau = tau
-        self.algo = algo
-        if algo == 'pmac':
-            assert tau is not None
-=======
     def __init__(self, num_inputs, action_space, args):
 
         self.tau = args.tau
@@ -29,7 +20,6 @@
         if args.algo == 'pmac':
             assert args.tau is not None
             assert args.tau_ is not None
->>>>>>> b7093e38
         self.num_inputs = num_inputs
         self.action_space = space_to_size(action_space)
         self.gamma = args.gamma
@@ -190,13 +180,8 @@
             policy_loss += mean_loss + std_loss
         elif self.algo == 'pmac':
             coefficient = torch.exp(
-<<<<<<< HEAD
-                (expected_new_q_value - self.alpha * reference_log_prob -
-                 expected_value) / (self.alpha + self.tau))
-=======
                 (expected_new_q_value - self.tau * reference_log_prob -
                  expected_value) / (self.tau + self.tau_))
->>>>>>> b7093e38
             policy_loss = coefficient.detach() * log_prob
             policy_loss = policy_loss.mean()
         else:
