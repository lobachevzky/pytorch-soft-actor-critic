--- conflicted
+++ resolved
@@ -176,16 +176,9 @@
         q1_value_loss = F.mse_loss(expected_q1_value, next_q_value)
         q2_value_loss = F.mse_loss(expected_q2_value, next_q_value)
         q1_new, q2_new = self.critic(state_batch, new_action)
-<<<<<<< HEAD
-        if q1_new.abs() < q2_new.abs():
-            expected_new_q_value = q1_new
-        else:
-            expected_new_q_value = q2_new
-=======
         expected_new_q_value = q1_new
         expected_new_q_value[q2_new.abs() < q1_new.abs()] = q2_new[
             q2_new.abs() < q1_new.abs()]
->>>>>>> 2eb849b1
 
         if self.policy_type == "Gaussian":
             """
